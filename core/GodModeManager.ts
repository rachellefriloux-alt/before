--- conflicted
+++ resolved
@@ -1,5 +1,3 @@
-<<<<<<< HEAD
-/*
  * Salle 1.0 Module
  * Persona: Tough love meets soul care.
  * Function: GodModeManager - Advanced system control and feature management.
@@ -358,6 +356,4 @@
   }
 }
 
-export const godModeManager = new GodModeManager();
-=======
->>>>>>> 84b23be2
+export const godModeManager = new GodModeManager();